﻿/*
 * QUANTCONNECT.COM - Democratizing Finance, Empowering Individuals.
 * Lean Algorithmic Trading Engine v2.0. Copyright 2014 QuantConnect Corporation.
 * 
 * Licensed under the Apache License, Version 2.0 (the "License"); 
 * you may not use this file except in compliance with the License.
 * You may obtain a copy of the License at http://www.apache.org/licenses/LICENSE-2.0
 * 
 * Unless required by applicable law or agreed to in writing, software
 * distributed under the License is distributed on an "AS IS" BASIS,
 * WITHOUT WARRANTIES OR CONDITIONS OF ANY KIND, either express or implied.
 * See the License for the specific language governing permissions and
 * limitations under the License.
 *
*/

using System;
using System.ComponentModel.Composition;
using System.Threading;
using System.Windows.Forms;
using QuantConnect.Configuration;
using QuantConnect.Lean.Engine;
using QuantConnect.Logging;
using QuantConnect.Packets;
using QuantConnect.Util;

namespace QuantConnect.Lean.Launcher
{
    public class Program
    {
        private const string _collapseMessage = "Unhandled exception breaking past controls and causing collapse of algorithm node. This is likely a memory leak of an external dependency or the underlying OS terminating the LEAN engine.";
        
        static void RunLeanEngineWinForm()
        {
            Application.Run(new Views.WinForms.LeanEngineWinForm());
        }

        static void Main(string[] args)
        {
            //Initialize:
            string mode = "RELEASE";
#if DEBUG
            mode = "DEBUG";
#endif
<<<<<<< HEAD
            if (Config.Get("environment") == "desktop")
=======

            //Name thread for the profiler:
            Thread.CurrentThread.Name = "Algorithm Analysis Thread";
            Log.Trace("Engine.Main(): LEAN ALGORITHMIC TRADING ENGINE v" + Globals.Version + " Mode: " + mode);
            Log.Trace("Engine.Main(): Started " + DateTime.Now.ToShortTimeString());
            Log.Trace("Engine.Main(): Memory " + OS.ApplicationMemoryUsed + "Mb-App  " + +OS.TotalPhysicalMemoryUsed + "Mb-Used  " + OS.TotalPhysicalMemory + "Mb-Total");

            //Import external libraries specific to physical server location (cloud/local)
            LeanEngineSystemHandlers leanEngineSystemHandlers;
            try
>>>>>>> f951eb69
            {
                Application.EnableVisualStyles();
                Thread thread = new Thread(RunLeanEngineWinForm);
                thread.SetApartmentState(ApartmentState.STA);
                thread.Start();
                thread.Join(); 
            }
            else
            {
                Log.LogHandler = Composer.Instance.GetExportedValueByTypeName<ILogHandler>(Config.Get("log-handler", "CompositeLogHandler"));

                var liveMode = Config.GetBool("live-mode");
                Log.DebuggingEnabled = Config.GetBool("debug-mode");
                //Name thread for the profiler:
                Thread.CurrentThread.Name = "Algorithm Analysis Thread";
                Log.Trace("Engine.Main(): LEAN ALGORITHMIC TRADING ENGINE v" + Constants.Version + " Mode: " + mode);
                Log.Trace("Engine.Main(): Started " + DateTime.Now.ToShortTimeString());
                Log.Trace("Engine.Main(): Memory " + OS.ApplicationMemoryUsed + "Mb-App  " + +OS.TotalPhysicalMemoryUsed + "Mb-Used  " + OS.TotalPhysicalMemory + "Mb-Total");

                //Import external libraries specific to physical server location (cloud/local)
                LeanEngineSystemHandlers leanEngineSystemHandlers;
                try
                {
                    leanEngineSystemHandlers = LeanEngineSystemHandlers.FromConfiguration(Composer.Instance);
                }
                catch (CompositionException compositionException)
                {
                    Log.Error("Engine.Main(): Failed to load library: " + compositionException);
                    throw;
                }

                //Setup packeting, queue and controls system: These don't do much locally.
                leanEngineSystemHandlers.Initialize();

                //-> Pull job from QuantConnect job queue, or, pull local build:
                string assemblyPath;
                var job = leanEngineSystemHandlers.JobQueue.NextJob(out assemblyPath);

                if (job == null)
                {
                    throw new Exception("Engine.Main(): Job was null.");
                }

<<<<<<< HEAD
                LeanEngineAlgorithmHandlers leanEngineAlgorithmHandlers;
                try
                {
                    leanEngineAlgorithmHandlers = LeanEngineAlgorithmHandlers.FromConfiguration(Composer.Instance);
                }
                catch (CompositionException compositionException)
                {
                    Log.Error("Engine.Main(): Failed to load library: " + compositionException);
                    throw;
                }
=======
            // if the job version doesn't match this instance version then we can't process it
            // we also don't want to reprocess redelivered jobs
            if (VersionHelper.IsNotEqualVersion(job.Version) || job.Redelivered)
            {
                Log.Error("Engine.Run(): Job Version: " + job.Version + "  Deployed Version: " + Globals.Version + " Redelivered: " + job.Redelivered);
                //Tiny chance there was an uncontrolled collapse of a server, resulting in an old user task circulating.
                //In this event kill the old algorithm and leave a message so the user can later review.
                leanEngineSystemHandlers.Api.SetAlgorithmStatus(job.AlgorithmId, AlgorithmStatus.RuntimeError, _collapseMessage);
                leanEngineSystemHandlers.Notify.SetAuthentication(job);
                leanEngineSystemHandlers.Notify.Send(new RuntimeErrorPacket(job.AlgorithmId, _collapseMessage));
                leanEngineSystemHandlers.JobQueue.AcknowledgeJob(job);
                return;
            }
>>>>>>> f951eb69

                // log the job endpoints
                Log.Trace("JOB HANDLERS: ");
                Log.Trace("         DataFeed:     " + leanEngineAlgorithmHandlers.DataFeed.GetType().FullName);
                Log.Trace("         Setup:        " + leanEngineAlgorithmHandlers.Setup.GetType().FullName);
                Log.Trace("         RealTime:     " + leanEngineAlgorithmHandlers.RealTime.GetType().FullName);
                Log.Trace("         Results:      " + leanEngineAlgorithmHandlers.Results.GetType().FullName);
                Log.Trace("         Transactions: " + leanEngineAlgorithmHandlers.Transactions.GetType().FullName);
                Log.Trace("         History:      " + leanEngineAlgorithmHandlers.HistoryProvider.GetType().FullName);
                Log.Trace("         Commands:     " + leanEngineAlgorithmHandlers.CommandQueue.GetType().FullName);
                if (job is LiveNodePacket) Log.Trace("         Brokerage:    " + ((LiveNodePacket)job).Brokerage);

                // if the job version doesn't match this instance version then we can't process it
                // we also don't want to reprocess redelivered jobs
                if (VersionHelper.IsNotEqualVersion(job.Version) || job.Redelivered)
                {
                    Log.Error("Engine.Run(): Job Version: " + job.Version + "  Deployed Version: " + Constants.Version + " Redelivered: " + job.Redelivered);
                    //Tiny chance there was an uncontrolled collapse of a server, resulting in an old user task circulating.
                    //In this event kill the old algorithm and leave a message so the user can later review.
                    leanEngineSystemHandlers.Api.SetAlgorithmStatus(job.AlgorithmId, AlgorithmStatus.RuntimeError, _collapseMessage);
                    leanEngineSystemHandlers.Notify.SetAuthentication(job);
                    leanEngineSystemHandlers.Notify.Send(new RuntimeErrorPacket(job.AlgorithmId, _collapseMessage));
                    leanEngineSystemHandlers.JobQueue.AcknowledgeJob(job);
                    return;
                }

                try
                {
                    var engine = new Engine.Engine(leanEngineSystemHandlers, leanEngineAlgorithmHandlers, liveMode);
                    engine.Run(job, assemblyPath);
                }
                finally
                {
                    //Delete the message from the job queue:
                    leanEngineSystemHandlers.JobQueue.AcknowledgeJob(job);
                    Log.Trace("Engine.Main(): Packet removed from queue: " + job.AlgorithmId);

                    // clean up resources
                    leanEngineSystemHandlers.Dispose();
                    leanEngineAlgorithmHandlers.Dispose();
                    Log.LogHandler.Dispose();
                }
            }

        }
    }
}<|MERGE_RESOLUTION|>--- conflicted
+++ resolved
@@ -29,7 +29,7 @@
     public class Program
     {
         private const string _collapseMessage = "Unhandled exception breaking past controls and causing collapse of algorithm node. This is likely a memory leak of an external dependency or the underlying OS terminating the LEAN engine.";
-        
+
         static void RunLeanEngineWinForm()
         {
             Application.Run(new Views.WinForms.LeanEngineWinForm());
@@ -42,20 +42,7 @@
 #if DEBUG
             mode = "DEBUG";
 #endif
-<<<<<<< HEAD
             if (Config.Get("environment") == "desktop")
-=======
-
-            //Name thread for the profiler:
-            Thread.CurrentThread.Name = "Algorithm Analysis Thread";
-            Log.Trace("Engine.Main(): LEAN ALGORITHMIC TRADING ENGINE v" + Globals.Version + " Mode: " + mode);
-            Log.Trace("Engine.Main(): Started " + DateTime.Now.ToShortTimeString());
-            Log.Trace("Engine.Main(): Memory " + OS.ApplicationMemoryUsed + "Mb-App  " + +OS.TotalPhysicalMemoryUsed + "Mb-Used  " + OS.TotalPhysicalMemory + "Mb-Total");
-
-            //Import external libraries specific to physical server location (cloud/local)
-            LeanEngineSystemHandlers leanEngineSystemHandlers;
-            try
->>>>>>> f951eb69
             {
                 Application.EnableVisualStyles();
                 Thread thread = new Thread(RunLeanEngineWinForm);
@@ -69,48 +56,58 @@
 
                 var liveMode = Config.GetBool("live-mode");
                 Log.DebuggingEnabled = Config.GetBool("debug-mode");
-                //Name thread for the profiler:
-                Thread.CurrentThread.Name = "Algorithm Analysis Thread";
-                Log.Trace("Engine.Main(): LEAN ALGORITHMIC TRADING ENGINE v" + Constants.Version + " Mode: " + mode);
-                Log.Trace("Engine.Main(): Started " + DateTime.Now.ToShortTimeString());
-                Log.Trace("Engine.Main(): Memory " + OS.ApplicationMemoryUsed + "Mb-App  " + +OS.TotalPhysicalMemoryUsed + "Mb-Used  " + OS.TotalPhysicalMemory + "Mb-Total");
+            //Name thread for the profiler:
+            Thread.CurrentThread.Name = "Algorithm Analysis Thread";
+            Log.Trace("Engine.Main(): LEAN ALGORITHMIC TRADING ENGINE v" + Globals.Version + " Mode: " + mode);
+            Log.Trace("Engine.Main(): Started " + DateTime.Now.ToShortTimeString());
+            Log.Trace("Engine.Main(): Memory " + OS.ApplicationMemoryUsed + "Mb-App  " + +OS.TotalPhysicalMemoryUsed + "Mb-Used  " + OS.TotalPhysicalMemory + "Mb-Total");
 
-                //Import external libraries specific to physical server location (cloud/local)
-                LeanEngineSystemHandlers leanEngineSystemHandlers;
-                try
-                {
-                    leanEngineSystemHandlers = LeanEngineSystemHandlers.FromConfiguration(Composer.Instance);
-                }
-                catch (CompositionException compositionException)
-                {
-                    Log.Error("Engine.Main(): Failed to load library: " + compositionException);
-                    throw;
-                }
+            //Import external libraries specific to physical server location (cloud/local)
+            LeanEngineSystemHandlers leanEngineSystemHandlers;
+            try
+            {
+                leanEngineSystemHandlers = LeanEngineSystemHandlers.FromConfiguration(Composer.Instance);
+            }
+            catch (CompositionException compositionException)
+            {
+                Log.Error("Engine.Main(): Failed to load library: " + compositionException);
+                throw;
+            }
 
-                //Setup packeting, queue and controls system: These don't do much locally.
-                leanEngineSystemHandlers.Initialize();
+            //Setup packeting, queue and controls system: These don't do much locally.
+            leanEngineSystemHandlers.Initialize();
 
-                //-> Pull job from QuantConnect job queue, or, pull local build:
-                string assemblyPath;
-                var job = leanEngineSystemHandlers.JobQueue.NextJob(out assemblyPath);
+            //-> Pull job from QuantConnect job queue, or, pull local build:
+            string assemblyPath;
+            var job = leanEngineSystemHandlers.JobQueue.NextJob(out assemblyPath);
 
-                if (job == null)
-                {
-                    throw new Exception("Engine.Main(): Job was null.");
-                }
+            if (job == null)
+            {
+                throw new Exception("Engine.Main(): Job was null.");
+            }
 
-<<<<<<< HEAD
-                LeanEngineAlgorithmHandlers leanEngineAlgorithmHandlers;
-                try
-                {
-                    leanEngineAlgorithmHandlers = LeanEngineAlgorithmHandlers.FromConfiguration(Composer.Instance);
-                }
-                catch (CompositionException compositionException)
-                {
-                    Log.Error("Engine.Main(): Failed to load library: " + compositionException);
-                    throw;
-                }
-=======
+            LeanEngineAlgorithmHandlers leanEngineAlgorithmHandlers;
+            try
+            {
+                leanEngineAlgorithmHandlers = LeanEngineAlgorithmHandlers.FromConfiguration(Composer.Instance);
+            }
+            catch (CompositionException compositionException)
+            {
+                Log.Error("Engine.Main(): Failed to load library: " + compositionException);
+                throw;
+            }
+
+            // log the job endpoints
+            Log.Trace("JOB HANDLERS: ");
+            Log.Trace("         DataFeed:     " + leanEngineAlgorithmHandlers.DataFeed.GetType().FullName);
+            Log.Trace("         Setup:        " + leanEngineAlgorithmHandlers.Setup.GetType().FullName);
+            Log.Trace("         RealTime:     " + leanEngineAlgorithmHandlers.RealTime.GetType().FullName);
+            Log.Trace("         Results:      " + leanEngineAlgorithmHandlers.Results.GetType().FullName);
+            Log.Trace("         Transactions: " + leanEngineAlgorithmHandlers.Transactions.GetType().FullName);
+            Log.Trace("         History:      " + leanEngineAlgorithmHandlers.HistoryProvider.GetType().FullName);
+            Log.Trace("         Commands:     " + leanEngineAlgorithmHandlers.CommandQueue.GetType().FullName);
+            if (job is LiveNodePacket) Log.Trace("         Brokerage:    " + ((LiveNodePacket)job).Brokerage);
+
             // if the job version doesn't match this instance version then we can't process it
             // we also don't want to reprocess redelivered jobs
             if (VersionHelper.IsNotEqualVersion(job.Version) || job.Redelivered)
@@ -124,49 +121,23 @@
                 leanEngineSystemHandlers.JobQueue.AcknowledgeJob(job);
                 return;
             }
->>>>>>> f951eb69
 
-                // log the job endpoints
-                Log.Trace("JOB HANDLERS: ");
-                Log.Trace("         DataFeed:     " + leanEngineAlgorithmHandlers.DataFeed.GetType().FullName);
-                Log.Trace("         Setup:        " + leanEngineAlgorithmHandlers.Setup.GetType().FullName);
-                Log.Trace("         RealTime:     " + leanEngineAlgorithmHandlers.RealTime.GetType().FullName);
-                Log.Trace("         Results:      " + leanEngineAlgorithmHandlers.Results.GetType().FullName);
-                Log.Trace("         Transactions: " + leanEngineAlgorithmHandlers.Transactions.GetType().FullName);
-                Log.Trace("         History:      " + leanEngineAlgorithmHandlers.HistoryProvider.GetType().FullName);
-                Log.Trace("         Commands:     " + leanEngineAlgorithmHandlers.CommandQueue.GetType().FullName);
-                if (job is LiveNodePacket) Log.Trace("         Brokerage:    " + ((LiveNodePacket)job).Brokerage);
+            try
+            {
+                var engine = new Engine.Engine(leanEngineSystemHandlers, leanEngineAlgorithmHandlers, liveMode);
+                engine.Run(job, assemblyPath);
+            }
+            finally
+            {
+                //Delete the message from the job queue:
+                leanEngineSystemHandlers.JobQueue.AcknowledgeJob(job);
+                Log.Trace("Engine.Main(): Packet removed from queue: " + job.AlgorithmId);
 
-                // if the job version doesn't match this instance version then we can't process it
-                // we also don't want to reprocess redelivered jobs
-                if (VersionHelper.IsNotEqualVersion(job.Version) || job.Redelivered)
-                {
-                    Log.Error("Engine.Run(): Job Version: " + job.Version + "  Deployed Version: " + Constants.Version + " Redelivered: " + job.Redelivered);
-                    //Tiny chance there was an uncontrolled collapse of a server, resulting in an old user task circulating.
-                    //In this event kill the old algorithm and leave a message so the user can later review.
-                    leanEngineSystemHandlers.Api.SetAlgorithmStatus(job.AlgorithmId, AlgorithmStatus.RuntimeError, _collapseMessage);
-                    leanEngineSystemHandlers.Notify.SetAuthentication(job);
-                    leanEngineSystemHandlers.Notify.Send(new RuntimeErrorPacket(job.AlgorithmId, _collapseMessage));
-                    leanEngineSystemHandlers.JobQueue.AcknowledgeJob(job);
-                    return;
-                }
-
-                try
-                {
-                    var engine = new Engine.Engine(leanEngineSystemHandlers, leanEngineAlgorithmHandlers, liveMode);
-                    engine.Run(job, assemblyPath);
-                }
-                finally
-                {
-                    //Delete the message from the job queue:
-                    leanEngineSystemHandlers.JobQueue.AcknowledgeJob(job);
-                    Log.Trace("Engine.Main(): Packet removed from queue: " + job.AlgorithmId);
-
-                    // clean up resources
-                    leanEngineSystemHandlers.Dispose();
-                    leanEngineAlgorithmHandlers.Dispose();
-                    Log.LogHandler.Dispose();
-                }
+                // clean up resources
+                leanEngineSystemHandlers.Dispose();
+                leanEngineAlgorithmHandlers.Dispose();
+                Log.LogHandler.Dispose();
+            }
             }
 
         }
